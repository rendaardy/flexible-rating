--- conflicted
+++ resolved
@@ -13,12 +13,7 @@
   },
   "homepage": "https://github.com/mammooc/flexible-rating#readme",
   "name": "flexible-rating",
-<<<<<<< HEAD
-  "version": "2.0.4",
-  "description": "A Polymer element providing a clickable rating.",
-=======
   "version": "2.0.3",
->>>>>>> 1e15578e
   "contributors": [
     {
       "name": "Paul Arndt"
@@ -36,23 +31,7 @@
       "name": "Sebastian Serth"
     }
   ],
-<<<<<<< HEAD
-  "keywords": [
-    "web-components",
-    "web-component",
-    "Polymer",
-    "star",
-    "rating"
-  ],
-  "main": "flexible-rating.html",
-  "homepage": "https://github.com/mammooc/flexible-rating#readme",
-  "repository": {
-    "type": "git",
-    "url": "git+https://github.com/mammooc/flexible-rating.git"
-  },
-=======
   "main": "flexible-rating.js",
->>>>>>> 1e15578e
   "license": "MIT",
   "bugs": {
     "url": "https://github.com/mammooc/flexible-rating/issues"
@@ -88,10 +67,6 @@
     "test-chrome": "node_modules/web-component-tester/bin/wct  test/index.html -l chrome",
     "testdebugging": "node_modules/web-component-tester/bin/wct -p test/index.html",
     "lint": "eslint src --ext .html --fix && htmlhint --config .htmlhintrc src/**/*.html index.html flexible-rating.html && polymer lint",
-<<<<<<< HEAD
-    "postinstall": "bower install",
-=======
->>>>>>> 1e15578e
     "serve": "polymer serve",
     "bundle": "polymer build",
     "analyze": "polymer analyze > analysis.json",
